/******************************************************************************
* Copyright (c) 2011, Michael P. Gerlek (mpg@flaxen.com)
*
* All rights reserved.
*
* Redistribution and use in source and binary forms, with or without
* modification, are permitted provided that the following
* conditions are met:
*
*     * Redistributions of source code must retain the above copyright
*       notice, this list of conditions and the following disclaimer.
*     * Redistributions in binary form must reproduce the above copyright
*       notice, this list of conditions and the following disclaimer in
*       the documentation and/or other materials provided
*       with the distribution.
*     * Neither the name of Hobu, Inc. or Flaxen Geo Consulting nor the
*       names of its contributors may be used to endorse or promote
*       products derived from this software without specific prior
*       written permission.
*
* THIS SOFTWARE IS PROVIDED BY THE COPYRIGHT HOLDERS AND CONTRIBUTORS
* "AS IS" AND ANY EXPRESS OR IMPLIED WARRANTIES, INCLUDING, BUT NOT
* LIMITED TO, THE IMPLIED WARRANTIES OF MERCHANTABILITY AND FITNESS
* FOR A PARTICULAR PURPOSE ARE DISCLAIMED. IN NO EVENT SHALL THE
* COPYRIGHT OWNER OR CONTRIBUTORS BE LIABLE FOR ANY DIRECT, INDIRECT,
* INCIDENTAL, SPECIAL, EXEMPLARY, OR CONSEQUENTIAL DAMAGES (INCLUDING,
* BUT NOT LIMITED TO, PROCUREMENT OF SUBSTITUTE GOODS OR SERVICES; LOSS
* OF USE, DATA, OR PROFITS; OR BUSINESS INTERRUPTION) HOWEVER CAUSED
* AND ON ANY THEORY OF LIABILITY, WHETHER IN CONTRACT, STRICT LIABILITY,
* OR TORT (INCLUDING NEGLIGENCE OR OTHERWISE) ARISING IN ANY WAY OUT
* OF THE USE OF THIS SOFTWARE, EVEN IF ADVISED OF THE POSSIBILITY
* OF SUCH DAMAGE.
****************************************************************************/

#ifndef INCLUDED_FILTERS_SCALINGFILTER_HPP
#define INCLUDED_FILTERS_SCALINGFILTER_HPP

#include <boost/numeric/conversion/cast.hpp>

#include <pdal/Filter.hpp>
#include <pdal/FilterIterator.hpp>
#include <pdal/Utils.hpp>

#include <map>

namespace pdal
{
class PointBuffer;
}

namespace pdal
{
namespace filters
{

namespace scaling
{

struct PDAL_DLL Scaler
{
public:
    Scaler() : scale(1.0), offset(0), size(0)
    {}

    std::string name;
    std::string type;
    double scale;
    double offset;
    boost::uint32_t size;
};

}

class PDAL_DLL Scaling: public Filter
{
public:
    SET_STAGE_NAME("filters.scaling", "Scaling Filter")
    SET_STAGE_LINK("http://pdal.io/stages/filters.scaling.html")  
    SET_STAGE_ENABLED(true)


<<<<<<< HEAD
    Scaling(const Options& options) : Filter(options)
        {}
    Scaling& operator=(const Scaling&) = delete;
    Scaling(const Scaling&) = delete;
=======
    Scaling(Stage& prevStage, const Options&);
    Scaling& operator=(const Scaling&);
    Scaling(const Scaling&);
>>>>>>> 6f132841

    static Options getDefaultOptions();

    pdal::StageSequentialIterator*
        createSequentialIterator(PointBuffer& buffer) const;
    pdal::StageRandomIterator* createRandomIterator(PointBuffer&) const;
    
    std::vector<scaling::Scaler> const& getScalers() const
        { return m_scalers; }
    
    std::map<dimension::id, dimension::id> const& getScaleMap() const
        { return m_scale_map; }
    dimension::Interpretation getInterpretation(std::string t) const;
    
private:
    void checkImpedance();
    Schema alterSchema(Schema const& schema);
    virtual void initialize();

    std::vector<scaling::Scaler> m_scalers;
    std::map<dimension::id, dimension::id> m_scale_map;
};


namespace iterators
{
namespace scaling
{
    
class PDAL_DLL IteratorBase
{

public:
    IteratorBase(const pdal::filters::Scaling& filter, PointBuffer& buffer);    

protected:
    const pdal::filters::Scaling& m_scalingFilter;
    void writeScaledData(PointBuffer& buffer,
                         Dimension const& from_dimension,
                         Dimension const& to_dimension,
                         boost::uint32_t pointIndex);
    template<class T>
    void scale(Dimension const& from_dimension, Dimension const& to_dimension,
        T& value) const;

    std::map<boost::optional<pdal::Dimension const&>,
        boost::optional<pdal::Dimension const&> > m_dimension_map;
    void readBufferBeginImpl(PointBuffer&);
    boost::uint32_t readBufferImpl(PointBuffer&);    
    void scaleData(PointBuffer& buffer, boost::uint32_t numRead);

private:
    IteratorBase& operator=(IteratorBase const&);
};

} // scaling

namespace sequential
{


class PDAL_DLL Scaling : public pdal::FilterSequentialIterator,
    public scaling::IteratorBase
{
public:
    Scaling(const pdal::filters::Scaling& filter, PointBuffer& buffer);

protected:
    virtual void readBufferBeginImpl(PointBuffer& buffer)
        { scaling::IteratorBase::readBufferBeginImpl(buffer); }
    virtual boost::uint32_t readBufferImpl(PointBuffer& buffer);

private:
    boost::uint64_t skipImpl(boost::uint64_t);
    bool atEndImpl() const;
};

} // namespace sequential

namespace random
{
    
class PDAL_DLL Scaling : public pdal::FilterRandomIterator,
    public scaling::IteratorBase
{
public:
    Scaling(const pdal::filters::Scaling& filter, PointBuffer& buffer);
    virtual ~Scaling() {};

protected:
    inline virtual void readBufferBeginImpl(PointBuffer& buffer)
        { scaling::IteratorBase::readBufferBeginImpl(buffer); }
    virtual boost::uint32_t readBufferImpl(PointBuffer& buffer);
    virtual boost::uint64_t seekImpl(boost::uint64_t);
};

} // namespace random
    
template <class T>
void scaling::IteratorBase::scale(Dimension const& from_dimension,
    Dimension const& to_dimension, T& value) const
{
    //ABELL - This bit was confusing to me.  What we appear to be doing is
    //  getting a value that assumes that we were going to scale with the old
    //  offset/scale and then instead apply the new scaling.
    //  In other words, scale up to "actual" value (from nominal) and then
    //  adjust to a new nominal value that assumes we'll get an actual value
    //  by applying the new scale factor.
    //ABELL -  Really don't understand why we don't just adjust the scale factor
    //  appropriately.
    double scaled = (value * from_dimension.getNumericScale() +
        from_dimension.getNumericOffset() - to_dimension.getNumericOffset()) /
        to_dimension.getNumericScale();
    // FIXME: This only downscales, not upscales. If
    // from_dimension.getNumericScale is > to_dimension.getNumericScale ==> BOOM

    std::string err;
    T errVal;
    try
    {
        value = boost::numeric_cast<T>(scaled);
        return;
    }
    catch (boost::numeric::positive_overflow)
    {
        err = "greater than std::numeric_limits::max()";
        errVal = std::numeric_limits<T>::max();
    }
    catch (boost::numeric::negative_overflow)
    {
        err = "less than std::numeric_limits::min()";
        errVal = std::numeric_limits<T>::min();
    }
    std::ostringstream oss;
    oss.precision(12);
    oss.setf(std::ios::fixed);
    oss << "scaling::IteratorBase::scale: '" <<
        to_dimension.getNumericScale() << "' and/or offset: " <<
        to_dimension.getNumericOffset() <<"' combination causes "
        "de-scaled value to be " << err << "for dimension '" <<
        to_dimension.getFQName() << "'. " << "(v - offset)/ scale) is: (" <<
        value << " - " << to_dimension.getNumericOffset()  << ")/" <<
        to_dimension.getNumericScale() <<") == '" << scaled <<
        "' but max() for the datatype is: " << errVal;
    throw std::out_of_range(oss.str());
} // namespace scaling

} // namespace iterators

} // namespace filters
} // namespace pdal

#endif<|MERGE_RESOLUTION|>--- conflicted
+++ resolved
@@ -78,17 +78,8 @@
     SET_STAGE_LINK("http://pdal.io/stages/filters.scaling.html")  
     SET_STAGE_ENABLED(true)
 
-
-<<<<<<< HEAD
     Scaling(const Options& options) : Filter(options)
         {}
-    Scaling& operator=(const Scaling&) = delete;
-    Scaling(const Scaling&) = delete;
-=======
-    Scaling(Stage& prevStage, const Options&);
-    Scaling& operator=(const Scaling&);
-    Scaling(const Scaling&);
->>>>>>> 6f132841
 
     static Options getDefaultOptions();
 
@@ -104,6 +95,11 @@
     dimension::Interpretation getInterpretation(std::string t) const;
     
 private:
+    // Not implemented
+    Scaling& operator=(const Scaling&);
+    // Not implemented
+    Scaling(const Scaling&);
+
     void checkImpedance();
     Schema alterSchema(Schema const& schema);
     virtual void initialize();
