--- conflicted
+++ resolved
@@ -43,13 +43,8 @@
 {
 namespace e57plugin
 {
-    // converts an e57 dimension string to a pdal dimension
-<<<<<<< HEAD
     // returns pdal::Dimension::Id::Unknown in case the dimension is
     // not recognised
-=======
-    // returns pdal::Dimension::Id::Unknown in case the dimension is not recognised
->>>>>>> b31fe97b
     PDAL_DLL pdal::Dimension::Id e57ToPdal(const std::string &e57Dimension);
 
     // converts a pdal dimension to the corresponding E57 string
@@ -58,31 +53,20 @@
 
     /// Converts a value from E57 to pdal. Handles change in type representation
     /// For example, intensity in e57 is between 0 and 1 and 0 and 2^16 in pdal
-<<<<<<< HEAD
     PDAL_DLL double rescaleE57ToPdalValue(const std::string &e57Dimension,
         double value, const std::pair<double, double> &e57Bounds);
-=======
-    PDAL_DLL double
-    rescaleE57ToPdalValue(const std::string &e57Dimension, double value, const std::pair<double, double> &e57Bounds);
->>>>>>> b31fe97b
 
     PDAL_DLL std::vector<pdal::Dimension::Id> supportedPdalTypes();
     PDAL_DLL std::vector<std::string> supportedE57Types();
 
     // Tries to find the limit of a dimension in the e57 node headers
     // return nan if not found
-<<<<<<< HEAD
     std::pair<double, double> getLimits(const e57::StructureNode &prototype,
         const std::string &fieldName);
 
     // Get the bounds of a given dimension as expected by pdal
     PDAL_DLL std::pair<uint64_t, uint64_t>
     getPdalBounds(pdal::Dimension::Id id);
-=======
-    PDAL_DLL std::pair<double, double> getLimits(const e57::StructureNode &prototype, const std::string &fieldName);
 
-    // Get the bounds of a given dimension as expected by pdal
-    PDAL_DLL std::pair<double,double> getPdalBounds(pdal::Dimension::Id id);
->>>>>>> b31fe97b
-}
-}+} // namespace e57plugin
+} // namespace pdal