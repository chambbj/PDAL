/******************************************************************************
* Copyright (c) 2011, Michael P. Gerlek (mpg@flaxen.com)
*
* All rights reserved.
*
* Redistribution and use in source and binary forms, with or without
* modification, are permitted provided that the following
* conditions are met:
*
*     * Redistributions of source code must retain the above copyright
*       notice, this list of conditions and the following disclaimer.
*     * Redistributions in binary form must reproduce the above copyright
*       notice, this list of conditions and the following disclaimer in
*       the documentation and/or other materials provided
*       with the distribution.
*     * Neither the name of Hobu, Inc. or Flaxen Geo Consulting nor the
*       names of its contributors may be used to endorse or promote
*       products derived from this software without specific prior
*       written permission.
*
* THIS SOFTWARE IS PROVIDED BY THE COPYRIGHT HOLDERS AND CONTRIBUTORS
* "AS IS" AND ANY EXPRESS OR IMPLIED WARRANTIES, INCLUDING, BUT NOT
* LIMITED TO, THE IMPLIED WARRANTIES OF MERCHANTABILITY AND FITNESS
* FOR A PARTICULAR PURPOSE ARE DISCLAIMED. IN NO EVENT SHALL THE
* COPYRIGHT OWNER OR CONTRIBUTORS BE LIABLE FOR ANY DIRECT, INDIRECT,
* INCIDENTAL, SPECIAL, EXEMPLARY, OR CONSEQUENTIAL DAMAGES (INCLUDING,
* BUT NOT LIMITED TO, PROCUREMENT OF SUBSTITUTE GOODS OR SERVICES; LOSS
* OF USE, DATA, OR PROFITS; OR BUSINESS INTERRUPTION) HOWEVER CAUSED
* AND ON ANY THEORY OF LIABILITY, WHETHER IN CONTRACT, STRICT LIABILITY,
* OR TORT (INCLUDING NEGLIGENCE OR OTHERWISE) ARISING IN ANY WAY OUT
* OF THE USE OF THIS SOFTWARE, EVEN IF ADVISED OF THE POSSIBILITY
* OF SUCH DAMAGE.
****************************************************************************/

#include <iomanip>

#include <pdal/PointBuffer.hpp>
#include <pdal/GlobalEnvironment.hpp>

#include <boost/lexical_cast.hpp>

namespace pdal
{

pdal::Bounds<double> PointBuffer::calculateBounds(bool is3d) const
{
    pdal::Bounds<double> output;

    Vector<double> v;

    bool first = true;
    for (PointId idx = 0; idx < size(); idx++)
    {
        double x = getFieldAs<double>(Dimension::Id::X, idx);
        double y = getFieldAs<double>(Dimension::Id::Y, idx);
        double z = getFieldAs<double>(Dimension::Id::Z, idx);

        if (is3d)
        {
            if (first)
            {
                output = pdal::Bounds<double>(x, y, z, x, y, z);
                first = false;
                v.add(x);
                v.add(y);
                v.add(z);
            }
            v[0] = x;
            v[1] = y;
            v[2] = z;
            output.grow(v);
        }
        else
        {
            if (first)
            {
                output = pdal::Bounds<double>(x, y, x, y);
                first = false;
                v.add(x);
                v.add(y);
            }
            v[0] = x;
            v[1] = y;
            output.grow(v);
        }
    }
    return output;
}


boost::property_tree::ptree PointBuffer::toPTree() const
{
    boost::property_tree::ptree tree;

    const Dimension::IdList& dims = m_context.dims();

    for (PointId idx = 0; idx < size(); idx++)
    {
        std::string pointstring = boost::lexical_cast<std::string>(idx) + ".";

        for (auto di = dims.begin(); di != dims.end(); ++di)
        {
            std::string key = pointstring + Dimension::name(*di);
            double v = getFieldAs<double>(*di, idx);
            std::string value = boost::lexical_cast<std::string>(v);
            tree.add(key, value);
        }
    }
    return tree;
}


std::ostream& PointBuffer::toRST(std::ostream& os) const
{
    const Dimension::IdList dims = m_context.dims();

<<<<<<< HEAD
    uint32_t name_column(20);
    uint32_t value_column(40);
=======
    size_t ns_column(32);    
    size_t name_column(20);
    size_t value_column(40);
>>>>>>> 3a2ac5c9
    
    for (auto di = dims.begin(); di != dims.end(); ++di)
    {
<<<<<<< HEAD
        std::string name = Dimension::name(*di);
        name_column = std::max(name_column, (uint32_t)name.size());
=======
        name_column = std::max(name_column,
            dimensions[i].getName().size());
        ns_column = std::max(name_column,
            dimensions[i].getNamespace().size());
>>>>>>> 3a2ac5c9
    }
    
    std::ostringstream thdr;
    for (unsigned i = 0; i < name_column - 1; ++i)
        thdr << "=";
    thdr << " ";
    for (unsigned i = 0; i < value_column - 1; ++i)
        thdr << "=";
    thdr << " ";
    thdr << " ";

    name_column--;
    unsigned step_back(3);

    std::string hdr(80, '-');
    for (PointId idx = 0; idx < size(); ++idx)
    {
        os << "Point " << idx << std::endl;
        os << hdr << std::endl << std::endl;
        os << thdr.str() << std::endl;
        os << std::setw(name_column-step_back) << "Name" <<
            std::setw(value_column-step_back) << "Value"  << std::endl;
        os << thdr.str() << std::endl;        
        for (auto di = dims.begin(); di != dims.end(); ++di)
        {
            double v = getFieldAs<double>(*di, idx);
            std::string value = boost::lexical_cast<std::string>(v);
            os << std::left << std::setw(name_column) << Dimension::name(*di) <<
                std::right << std::setw(value_column) << value << std::endl;
        }
        os << thdr.str() << std::endl << std::endl;
    }
    os << std::endl << std::endl;
    return os;
}


void PointBuffer::dump(std::ostream& ostr) const
{
    using std::endl;
    const Dimension::IdList& dims = context().dims();

    point_count_t numPoints = size();
    ostr << "Contains " << numPoints << "  points" << endl;
    for (PointId idx = 0; idx < numPoints; idx++)
    {
        ostr << "Point: " << idx << endl;

        for (auto di = dims.begin(); di != dims.end(); ++di)
        {
            Dimension::Id::Enum d = *di;
            Dimension::Detail *dd = m_context.dimDetail(d);
            ostr << Dimension::name(d) << " (" <<
                Dimension::interpretationName(dd->type()) << ") : ";

            switch (dd->type())
            {
            case Dimension::Type::Signed8:
                ostr << (int)(getField<int8_t>(d, idx));
            case Dimension::Type::Signed16:
                ostr << getField<int16_t>(d, idx);
            case Dimension::Type::Signed32:
                ostr << getField<int32_t>(d, idx);
            case Dimension::Type::Signed64:
                ostr << getField<int64_t>(d, idx);
            case Dimension::Type::Unsigned8:
                ostr << (unsigned)(getField<uint8_t>(d, idx));
            case Dimension::Type::Unsigned16:
                ostr << getField<uint16_t>(d, idx);
            case Dimension::Type::Unsigned32:
                ostr << getField<uint32_t>(d, idx);
            case Dimension::Type::Unsigned64:
                ostr << getField<uint64_t>(d, idx);
            case Dimension::Type::Float:
                ostr << getField<float>(d, idx);
            case Dimension::Type::Double:
                ostr << getField<double>(d, idx);
            default:
                throw;
            }
            ostr << endl;
        }
    }
}


std::ostream& operator<<(std::ostream& ostr, const PointBuffer& buf)
{
    buf.dump(ostr);
    return ostr;
}

} // namespace pdal
<|MERGE_RESOLUTION|>--- conflicted
+++ resolved
@@ -114,26 +114,13 @@
 {
     const Dimension::IdList dims = m_context.dims();
 
-<<<<<<< HEAD
-    uint32_t name_column(20);
-    uint32_t value_column(40);
-=======
-    size_t ns_column(32);    
     size_t name_column(20);
     size_t value_column(40);
->>>>>>> 3a2ac5c9
     
     for (auto di = dims.begin(); di != dims.end(); ++di)
     {
-<<<<<<< HEAD
         std::string name = Dimension::name(*di);
-        name_column = std::max(name_column, (uint32_t)name.size());
-=======
-        name_column = std::max(name_column,
-            dimensions[i].getName().size());
-        ns_column = std::max(name_column,
-            dimensions[i].getNamespace().size());
->>>>>>> 3a2ac5c9
+        name_column = std::max(name_column, name.size());
     }
     
     std::ostringstream thdr;
