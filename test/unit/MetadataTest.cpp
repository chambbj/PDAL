--- conflicted
+++ resolved
@@ -324,11 +324,7 @@
 {
     MetadataNode root("root");
 
-<<<<<<< HEAD
-    EXPECT_EQ(false, root.hasChildren());
-=======
     EXPECT_FALSE(root.hasChildren());
->>>>>>> 2b4a4331
     root.addOrUpdate("test", 21);
     EXPECT_EQ(1U, root.children().size());
     root.addOrUpdate("test", 22, "description");
