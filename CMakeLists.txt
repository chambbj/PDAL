#
# top-level CMake configuration file for PDAL
#
# (based originally on the libLAS files copyright Mateusz Loskot)

cmake_minimum_required(VERSION 3.5)

project(PDAL CXX C)
string(TOLOWER ${PROJECT_NAME} PROJECT_NAME_LOWER)

set(ROOT_DIR "${PROJECT_SOURCE_DIR}")
include(${ROOT_DIR}/cmake/common.cmake NO_POLICY_SCOPE)

#------------------------------------------------------------------------------
# internal cmake settings
#------------------------------------------------------------------------------

set(CMAKE_COLOR_MAKEFILE ON)
set_property(GLOBAL PROPERTY USE_FOLDERS ON)
include(FeatureSummary)

# Allow advanced users to generate Makefiles printing detailed commands
mark_as_advanced(CMAKE_VERBOSE_MAKEFILE)

#------------------------------------------------------------------------------
# PDAL general settings
#------------------------------------------------------------------------------

# the next line is the ONLY place in the entire pdal system where
# the version info is hard-coded
<<<<<<< HEAD
set(PDAL_VERSION_STRING "1.8.0" CACHE STRING "PDAL version" FORCE)
=======
set(PDAL_VERSION_STRING "1.8.0" CACHE STRING "PDAL version")
>>>>>>> 2b4a4331

DISSECT_VERSION()
GET_OS_INFO()
SET_INSTALL_DIRS()

set(PDAL_API_VERSION "7")
set(PDAL_BUILD_VERSION "8.0.0")

# Name of C++ library

#
# To facilitate one-library linking, we do special things for various platforms.
#
# On Linux we install a linker script that we call libpdalcpp.so and it
# in turn links libpdal_base.so and libpdal_util.so
#
# On OSX we reexport the symbols from libpdal_util.dylib into libpdalcpp.dylib
# See below for the rest of the magic.
#
if (APPLE OR WIN32)
    set(PDAL_LIB_NAME pdalcpp)
    set(PDAL_BASE_LIB_NAME pdalcpp)
else()
    set(PDAL_LIB_NAME pdalcpp)
    set(PDAL_BASE_LIB_NAME pdal_base)
endif()
set(PDAL_UTIL_LIB_NAME pdal_util)
set(PDAL_BOOST_LIB_NAME pdal_boost)
set(PDAL_KAZHDAN_LIB_NAME pdal_kazhdan)
set(PDAL_TEST_SUPPORT_OBJS pdal_test_support)

set(CMAKE_INCLUDE_DIRECTORIES_PROJECT_BEFORE ON)

set(PDAL_OUTPUT_LIB_DIR "${PDAL_BINARY_DIR}/${PDAL_LIB_INSTALL_DIR}")
set(PDAL_OUTPUT_BIN_DIR "${PDAL_BINARY_DIR}/${PDAL_BIN_INSTALL_DIR}")

# allow override of PDAL_PLUGIN_INSTALL_PATH path
if (NOT PDAL_PLUGIN_INSTALL_PATH)
    if (WIN32)
        set(PDAL_PLUGIN_INSTALL_PATH "${CMAKE_INSTALL_PREFIX}/${PDAL_BIN_INSTALL_DIR}")
    else()
        set(PDAL_PLUGIN_INSTALL_PATH "${CMAKE_INSTALL_PREFIX}/${PDAL_LIB_INSTALL_DIR}")
    endif()
endif()
file(MAKE_DIRECTORY "${PDAL_OUTPUT_LIB_DIR}")
file(MAKE_DIRECTORY "${PDAL_OUTPUT_BIN_DIR}")

include(${PDAL_CMAKE_DIR}/rpath.cmake)

# wipe lib/ drectory on clean. It will have plugins that could be out of date
# in the next build
set_directory_properties(PROPERTY ADDITIONAL_MAKE_CLEAN_FILES
    "${PDAL_OUTPUT_LIB_DIR}/*")

if(WIN32)
  add_definitions("-DPDAL_DLL_EXPORT=1")
  set(CMAKE_ARCHIVE_OUTPUT_DIRECTORY_${CMAKE_BUILD_TYPE} "${PDAL_OUTPUT_LIB_DIR}")
  set(CMAKE_RUNTIME_OUTPUT_DIRECTORY_${CMAKE_BUILD_TYPE} "${PDAL_OUTPUT_BIN_DIR}")
  # ---[ Windows requires DLLs (shared libraries) to be installed in
  # ---[ the same directory as executables
  set(CMAKE_LIBRARY_OUTPUT_DIRECTORY_${CMAKE_BUILD_TYPE} "${PDAL_OUTPUT_BIN_DIR}")
endif(WIN32)

set(CMAKE_ARCHIVE_OUTPUT_DIRECTORY "${PDAL_OUTPUT_LIB_DIR}")
set(CMAKE_RUNTIME_OUTPUT_DIRECTORY "${PDAL_OUTPUT_BIN_DIR}")
if(WIN32)
  set(CMAKE_LIBRARY_OUTPUT_DIRECTORY "${PDAL_OUTPUT_BIN_DIR}")
else()
  set(CMAKE_LIBRARY_OUTPUT_DIRECTORY "${PDAL_OUTPUT_LIB_DIR}")
endif()

# Choose package components

include(${PDAL_CMAKE_DIR}/options.cmake)

#------------------------------------------------------------------------------
# General build settings
#------------------------------------------------------------------------------

set(PDAL_BUILD_TYPE ${CMAKE_BUILD_TYPE})

#------------------------------------------------------------------------------
#  Dependencies.
#------------------------------------------------------------------------------

include(${PDAL_CMAKE_DIR}/gdal.cmake)
include(${PDAL_CMAKE_DIR}/geos.cmake)
include(${PDAL_CMAKE_DIR}/geotiff.cmake)  # Optional (not really)
include(${PDAL_CMAKE_DIR}/lazperf.cmake)  # Optional
include(${PDAL_CMAKE_DIR}/laszip.cmake)  # Optional
include(${PDAL_CMAKE_DIR}/threads.cmake)
include(${PDAL_CMAKE_DIR}/zlib.cmake)
include(${PDAL_CMAKE_DIR}/lzma.cmake)
include(${PDAL_CMAKE_DIR}/zstd.cmake)
include(${PDAL_CMAKE_DIR}/test.cmake)
include(${PDAL_CMAKE_DIR}/ctest.cmake)
include(${PDAL_CMAKE_DIR}/json.cmake)
include(${PDAL_CMAKE_DIR}/libxml2.cmake)
include(${PDAL_CMAKE_DIR}/dimension.cmake)
include(${PDAL_CMAKE_DIR}/arbiter.cmake)

#------------------------------------------------------------------------------
# generate the pdal_features.hpp header
#------------------------------------------------------------------------------

# from http://stackoverflow.com/questions/1435953/how-can-i-pass-git-sha1-to-compiler-as-definition-using-cmake
include(GetGitRevisionDescription)
get_git_head_revision(GIT_REFSPEC GIT_SHA1)

configure_file(
  "${PROJECT_SOURCE_DIR}/gitsha.cpp.in"
  "${PROJECT_SOURCE_DIR}/pdal/gitsha.cpp")

# needs to come before configuration of pdal_features
if(APPLE)
    option(PDAL_BUNDLE "Create PDAL as Application Bundle on OSX" FALSE)
    if (PDAL_BUNDLE)
        set(PDAL_APP_BUNDLE 1)
    endif()
endif()

set(pdal_features_hpp_in "${CMAKE_CURRENT_SOURCE_DIR}/pdal_features.hpp.in")
set(pdal_features_hpp
    "${CMAKE_CURRENT_BINARY_DIR}/include/pdal/pdal_features.hpp")
configure_file(${pdal_features_hpp_in} ${pdal_features_hpp})

#------------------------------------------------------------------------------
# subdirectory controls
#------------------------------------------------------------------------------

# PDAL_TARGET_OBJECTS is used to collect the driver object libraries
set(PDAL_TARGET_OBJECTS "")

if (WITH_TESTS)
    enable_testing()
endif()

add_subdirectory(plugins)

#include_directories(vendor/pdalboost)
if (WITH_TESTS)
    include (${PDAL_CMAKE_DIR}/gtest.cmake)
    add_subdirectory(test)
endif()
add_subdirectory(dimbuilder)
add_subdirectory(vendor/pdalboost)
add_subdirectory(vendor/arbiter)
add_subdirectory(vendor/kazhdan)
if (NOT PDAL_HAVE_JSONCPP)
    add_subdirectory(vendor/jsoncpp/dist)
endif()
add_subdirectory(pdal/util)
add_subdirectory(tools)
add_subdirectory(apps)
#
# On OSX we reexport the symbols in libpdal_util.dylib into libpdalcpp.dylib
# so that users only need link libpdalcpp.
#
if (APPLE)
    set(PDAL_REEXPORT "-Wl,-reexport_library,$<TARGET_FILE:${PDAL_UTIL_LIB_NAME}>")
    #
    # This allows the rpath reference for the reexported library (above) to
    # be found.
    #
    set(PDAL_LIBDIR "-L$<TARGET_FILE_DIR:${PDAL_UTIL_LIB_NAME}>")
endif()

file(GLOB BASE_SRCS
    ${PDAL_FILTERS_DIR}/*.cpp
    ${PDAL_IO_DIR}/*.cpp
    ${PDAL_KERNELS_DIR}/*.cpp
    ${PDAL_SRC_DIR}/*.cpp
    ${PDAL_SRC_DIR}/compression/*.cpp)
file(GLOB_RECURSE PRIVATE_SRCS
    ${PDAL_FILTERS_DIR}/private/*.cpp
    ${PDAL_IO_DIR}/private/*.cpp
    ${PDAL_KERNELS_DIR}/private/*.cpp
    ${PDAL_SRC_DIR}/private/*.cpp)
list(APPEND SRCS ${BASE_SRCS} ${PRIVATE_SRCS})

#
# Remove stuff we don't want to build.
#
if (NOT PDAL_HAVE_LIBXML2)
    file(GLOB XML_SRCS
        io/Ilvis2MetadataReader.cpp
        io/Ilvis2Metadata.cpp
        io/Ilvis2Reader.cpp
        ${PDAL_SRC_DIR}/DbWriter.cpp
        ${PDAL_SRC_DIR}/DbReader.cpp
        ${PDAL_SRC_DIR}/XMLSchema.cpp)
    list(REMOVE_ITEM SRCS ${XML_SRCS})
endif()
if (NOT PDAL_HAVE_ZSTD)
    file(GLOB ZSTD_SRCS
        ${PDAL_SRC_DIR}/compression/ZstdCompression.cpp)
    list(REMOVE_ITEM SRCS ${ZSTD_SRCS})
endif()
if (NOT PDAL_HAVE_ZLIB)
    file(GLOB ZLIB_SRCS
        ${PDAL_SRC_DIR}/compression/DeflateCompression.cpp)
    list(REMOVE_ITEM SRCS ${ZLIB_SRCS})
endif()
if (NOT PDAL_HAVE_LZMA)
    file(GLOB LZMA_SRCS
        ${PDAL_SRC_DIR}/compression/LzmaCompression.cpp)
    list(REMOVE_ITEM SRCS ${LZMA_SRCS})
endif()
if (NOT PDAL_HAVE_LAZPERF)
    file(GLOB LAZPERF_SRCS
        ${PDAL_SRC_DIR}/compression/LazPerfCompression.cpp
        ${PDAL_SRC_DIR}/compression/LazPerfVlrCompression.cpp)
    list(REMOVE_ITEM SRCS ${LAZPERF_SRCS})
endif()
PDAL_ADD_LIBRARY(${PDAL_BASE_LIB_NAME} ${SRCS} ${RPLY_SRCS})

#
# Interface include directories allow downstream project to get the directory
# without specification.
#
target_include_directories(${PDAL_BASE_LIB_NAME}
    PRIVATE
        ${ROOT_DIR}
        ${PROJECT_BINARY_DIR}/include
        ${PDAL_VENDOR_DIR}
        ${PDAL_VENDOR_DIR}/eigen
        ${PDAL_VENDOR_DIR}/pdalboost
        ${PDAL_JSONCPP_INCLUDE_DIR}
        ${LIBXML2_INCLUDE_DIR}
        ${ZSTD_INCLUDE_DIRS}
    INTERFACE
        ${GDAL_INCLUDE_DIR}
        ${LASZIP_INCLUDE_DIR}
)
target_link_libraries(${PDAL_BASE_LIB_NAME}
    PRIVATE
        ${CMAKE_THREAD_LIBS_INIT}
        ${GDAL_LIBRARY}
        ${GEOS_LIBRARY}
        ${GEOTIFF_LIBRARY}
        ${LASZIP_LIBRARY}
        ${LIBXML2_LIBRARIES}
        ${ZLIB_LIBRARIES}
        ${LIBLZMA_LIBRARIES}
        ${ZSTD_LIBRARIES}
        ${CURL_LIBRARIES}
        ${WINSOCK_LIBRARY}
        ${PDAL_REEXPORT}
        ${PDAL_UTIL_LIB_NAME}
        ${PDAL_ARBITER_LIB_NAME}
        ${PDAL_KAZHDAN_LIB_NAME}
        ${PDAL_JSONCPP_LIB_NAME}
    INTERFACE
        ${PDAL_LIBDIR}
)
target_compile_definitions(${PDAL_BASE_LIB_NAME}
    PRIVATE
        ${LASZIP_DEFINES}
)
set_target_properties(${PDAL_BASE_LIB_NAME} PROPERTIES
    VERSION ${PDAL_BUILD_VERSION}
    SOVERSION ${PDAL_API_VERSION}
    CLEAN_DIRECT_OUTPUT 1)

# shut off -Wpedantic selectively
if (CMAKE_CXX_COMPILER_ID MATCHES "Clang" OR CMAKE_CXX_COMPILER_ID MATCHES "GNU" )
set_source_files_properties(filters/PoissonFilter.cpp PROPERTIES COMPILE_FLAGS -Wno-pedantic)
endif()

#
# On Linux, we install a linker script as libpdalcpp.so.  That file
# specifies linking in libpdal_base.so and libpdal_util.so.  This allows
# users to link a single library, libpdalcpp
#
if (UNIX AND NOT APPLE)
    set(LIBNAME ${CMAKE_SHARED_LIBRARY_PREFIX}${PDAL_LIB_NAME})
    install(FILES ${LIBNAME} DESTINATION ${PDAL_LIB_INSTALL_DIR}
        RENAME ${LIBNAME}${CMAKE_SHARED_LIBRARY_SUFFIX})
endif()

#
# Installation
#

#
# Only install compression headers if we're building with the particular
# compression type.
#
if (NOT PDAL_HAVE_ZSTD)
    set(ZSTD_EXCLUDES PATTERN pdal/compression/Zstd* EXCLUDE)
endif()
if (NOT PDAL_HAVE_ZLIB)
    set(ZLIB_EXCLUDES PATTERN pdal/compression/Deflate* EXCLUDE)
endif()
if (NOT PDAL_HAVE_LZMA)
    set(LZMA_EXCLUDES PATTERN pdal/compression/Lzma* EXCLUDE)
endif()
if (NOT PDAL_HAVE_LAZPERF)
    set(LAZPERF_EXCLUDES PATTERN pdal/compression/LazPerf* EXCLUDE)
endif()

install(DIRECTORY ${PDAL_INCLUDE_DIR}/pdal
    DESTINATION include
    FILES_MATCHING PATTERN "*.hpp"
    PATTERN "gitsha.h"
    PATTERN "pdal/private" EXCLUDE
    PATTERN "pdal/util/private" EXCLUDE
    ${ZSTD_EXCLUDES}
    ${ZLIB_EXCLUDES}
    ${LZMA_EXCLUDES}
    ${LAZPERF_EXCLUDES}
)

install(DIRECTORY ${PDAL_KERNELS_DIR}
    DESTINATION include/pdal
    FILES_MATCHING PATTERN "*.hpp"
    PATTERN "private" EXCLUDE
)
install(DIRECTORY ${PDAL_IO_DIR}
    DESTINATION include/pdal
    FILES_MATCHING PATTERN "*.hpp"
    PATTERN "private" EXCLUDE
)
install(DIRECTORY ${PDAL_FILTERS_DIR}
    DESTINATION include/pdal
    FILES_MATCHING PATTERN "*.hpp"
    PATTERN "private" EXCLUDE
)

install(FILES ${DIMENSION_OUTFILE} ${pdal_features_hpp}
  DESTINATION include/pdal
)

#
# CPACK
#
include (${PDAL_CMAKE_DIR}/cpack.cmake)

add_custom_target(dist COMMAND ${CMAKE_MAKE_PROGRAM} package_source)

export(
    TARGETS
        ${PDAL_BASE_LIB_NAME} ${PDAL_UTIL_LIB_NAME}
    FILE
        "${PDAL_BINARY_DIR}/PDALTargets.cmake")

install(
    EXPORT
        PDALTargets
    DESTINATION
        "${PDAL_LIB_INSTALL_DIR}/pdal/cmake")
include(${PDAL_CMAKE_DIR}/config.cmake)
feature_summary(WHAT ALL INCLUDE_QUIET_PACKAGES)
export(PACKAGE PDAL)

# TODO: move under scripts/bash-completion ?
if (WITH_COMPLETION)
    if (IS_DIRECTORY ${CMAKE_INSTALL_PREFIX}/share/bash-completion/completions)
        install(
            FILES
                "${PROJECT_SOURCE_DIR}/scripts/bash-completion/pdal"
            DESTINATION
                "${CMAKE_INSTALL_PREFIX}/share/bash-completion/completions")
    elseif (IS_DIRECTORY /etc/bash_completion.d)
        install(
            FILES
                "${PROJECT_SOURCE_DIR}/scripts/bash-completion/pdal"
            DESTINATION
                "${CMAKE_INSTALL_PREFIX}/etc/bash_completion.d")
    endif()
endif()<|MERGE_RESOLUTION|>--- conflicted
+++ resolved
@@ -28,11 +28,7 @@
 
 # the next line is the ONLY place in the entire pdal system where
 # the version info is hard-coded
-<<<<<<< HEAD
-set(PDAL_VERSION_STRING "1.8.0" CACHE STRING "PDAL version" FORCE)
-=======
 set(PDAL_VERSION_STRING "1.8.0" CACHE STRING "PDAL version")
->>>>>>> 2b4a4331
 
 DISSECT_VERSION()
 GET_OS_INFO()
