/******************************************************************************
* Copyright (c) 2011, Michael P. Gerlek (mpg@flaxen.com)
*
* All rights reserved.
*
* Redistribution and use in source and binary forms, with or without
* modification, are permitted provided that the following
* conditions are met:
*
*     * Redistributions of source code must retain the above copyright
*       notice, this list of conditions and the following disclaimer.
*     * Redistributions in binary form must reproduce the above copyright
*       notice, this list of conditions and the following disclaimer in
*       the documentation and/or other materials provided
*       with the distribution.
*     * Neither the name of Hobu, Inc. or Flaxen Geo Consulting nor the
*       names of its contributors may be used to endorse or promote
*       products derived from this software without specific prior
*       written permission.
*
* THIS SOFTWARE IS PROVIDED BY THE COPYRIGHT HOLDERS AND CONTRIBUTORS
* "AS IS" AND ANY EXPRESS OR IMPLIED WARRANTIES, INCLUDING, BUT NOT
* LIMITED TO, THE IMPLIED WARRANTIES OF MERCHANTABILITY AND FITNESS
* FOR A PARTICULAR PURPOSE ARE DISCLAIMED. IN NO EVENT SHALL THE
* COPYRIGHT OWNER OR CONTRIBUTORS BE LIABLE FOR ANY DIRECT, INDIRECT,
* INCIDENTAL, SPECIAL, EXEMPLARY, OR CONSEQUENTIAL DAMAGES (INCLUDING,
* BUT NOT LIMITED TO, PROCUREMENT OF SUBSTITUTE GOODS OR SERVICES; LOSS
* OF USE, DATA, OR PROFITS; OR BUSINESS INTERRUPTION) HOWEVER CAUSED
* AND ON ANY THEORY OF LIABILITY, WHETHER IN CONTRACT, STRICT LIABILITY,
* OR TORT (INCLUDING NEGLIGENCE OR OTHERWISE) ARISING IN ANY WAY OUT
* OF THE USE OF THIS SOFTWARE, EVEN IF ADVISED OF THE POSSIBILITY
* OF SUCH DAMAGE.
****************************************************************************/

#include "LasWriter.hpp"

<<<<<<< HEAD
#include <iostream>
#include <vector>
=======
>>>>>>> da08a8c4
#include <climits>
#include <iostream>
#include <vector>

#include <pdal/Compression.hpp>
#include <pdal/DimUtil.hpp>
#include <pdal/PDALUtils.hpp>
#include <pdal/PointView.hpp>
#include <pdal/util/Algorithm.hpp>
#include <pdal/util/FileUtils.hpp>
#include <pdal/util/Inserter.hpp>
#include <pdal/util/OStream.hpp>
#include <pdal/util/Utils.hpp>
#include <pdal/pdal_macros.hpp>
#include <pdal/util/ProgramArgs.hpp>

#include "GeotiffSupport.hpp"

namespace pdal
{

static PluginInfo const s_info = PluginInfo(
    "writers.las",
    "ASPRS LAS 1.0 - 1.4 writer. LASzip support is also \n" \
        "available if enabled at compile-time. Note that LAZ \n" \
        "does not provide LAS 1.4 support at this time.",
    "http://pdal.io/stages/writers.las.html" );

CREATE_STATIC_PLUGIN(1, 0, LasWriter, Writer, s_info)

std::string LasWriter::getName() const { return s_info.name; }

LasWriter::LasWriter() : m_ostream(NULL), m_compression(LasCompression::None),
    m_srsCnt(0)
{}


void LasWriter::addArgs(ProgramArgs& args)
{
    std::time_t now;
    std::time(&now);
    std::tm* ptm = std::gmtime(&now);
    uint16_t year = ptm->tm_year + 1900;
    uint16_t doy = ptm->tm_yday;

    args.add("filename", "Output filename", m_filename).setPositional();
    args.add("a_srs", "Spatial reference to use to write output", m_aSrs);
    args.add("compression", "Compression to use for output ('LASZIP' or "
        "'LAZPERF')", m_compression, LasCompression::None);
    args.add("discard_high_return_numbers", "Discard points with out-of-spec "
        "return numbers.", m_discardHighReturnNumbers);
    args.add("extra_dims", "Dimensions to write above those in point format",
        m_extraDimSpec);
    args.add("forward", "Dimensions to forward from LAS reader", m_forwardSpec);

    args.add("major_version", "LAS major version", m_majorVersion,
        decltype(m_majorVersion)(1));
    args.add("minor_version", "LAS minor version", m_minorVersion,
        decltype(m_minorVersion)(2));
    args.add("dataformat_id", "Point format", m_dataformatId,
        decltype(m_dataformatId)(3));
    args.add("format", "Point format", m_dataformatId,
        decltype(m_dataformatId)(3));
    args.add("global_encoding", "Global encoding byte", m_globalEncoding,
        decltype(m_globalEncoding)(0));
    args.add("project_id", "Project ID", m_projectId);
    args.add("system_id", "System ID", m_systemId,
        decltype(m_systemId)(m_lasHeader.getSystemIdentifier()));
    args.add("software_id", "Software ID", m_softwareId,
        decltype(m_softwareId)(GetDefaultSoftwareId()));
    args.add("creation_doy", "Creation day of year", m_creationDoy,
        decltype(m_creationDoy)(doy));
    args.add("creation_year", "Creation year", m_creationYear,
        decltype(m_creationYear)(year));
    args.add("pdal_metadata", "Write PDAL metadata as VLR?",
        m_writePDALMetadata, decltype(m_writePDALMetadata)(false));
    args.add("scale_x", "X scale factor", m_scaleX, decltype(m_scaleX)(".01"));
    args.add("scale_y", "Y scale factor", m_scaleY, decltype(m_scaleY)(".01"));
    args.add("scale_z", "Z scale factor", m_scaleZ, decltype(m_scaleZ)(".01"));
    args.add("offset_x", "X offset", m_offsetX);
    args.add("offset_y", "Y offset", m_offsetY);
    args.add("offset_z", "Z offset", m_offsetZ);
    args.add("vlrs", "List of VLRs to set", m_userVLRs);
}

void LasWriter::initialize()
{
    std::string ext = FileUtils::extension(m_filename);
    ext = Utils::tolower(ext);
    if ((ext == ".laz") && (m_compression == LasCompression::None))
        m_compression = LasCompression::LasZip;

    if (!m_aSrs.empty())
        setSpatialReference(m_aSrs);
    if (m_compression != LasCompression::None)
        m_lasHeader.setCompressed(true);
#if !defined(PDAL_HAVE_LASZIP) && !defined(PDAL_HAVE_LAZPERF)
    if (m_compression != LasCompression::None)
        throwError("Can't write LAZ output.  PDAL not built with "
            "LASzip or LAZperf.");
#endif
    try
    {
        m_extraDims = LasUtils::parse(m_extraDimSpec);
    }
    catch (const LasUtils::error& err)
    {
        throwError(err.what());
    }
    fillForwardList();
    collectUserVLRs();
}


void LasWriter::spatialReferenceChanged(const SpatialReference&)
{
    if (++m_srsCnt > 1)
        log()->get(LogLevel::Error) << getName() <<
            ": Attempting to write '" << m_filename << "' with multiple "
            "point spatial references." << std::endl;
}


void LasWriter::prepared(PointTableRef table)
{
    FlexWriter::validateFilename(table);

    PointLayoutPtr layout = table.layout();

    // Make sure the dataformatID is set so that we can get the proper
    // dimensions being written as part of the standard LAS record.
    fillHeader();

    // If we've asked for all dimensions, add to extraDims all dimensions
    // in the layout that aren't already destined for LAS output.
    if (m_extraDims.size() == 1 && m_extraDims[0].m_name == "all")
    {
        m_extraDims.clear();
        Dimension::IdList ids = m_lasHeader.usedDims();
        DimTypeList dimTypes = layout->dimTypes();
        for (auto& dt : dimTypes)
        {
            if (!Utils::contains(ids, dt.m_id))
                m_extraDims.push_back(
                    ExtraDim(layout->dimName(dt.m_id), dt.m_type));
        }
    }

    m_extraByteLen = 0;
    for (auto& dim : m_extraDims)
    {
        dim.m_dimType.m_id = table.layout()->findDim(dim.m_name);
        if (dim.m_dimType.m_id == Dimension::Id::Unknown)
            throwError("Dimension '" + dim.m_name + "' specified in "
                "'extra_dim' option not found.");
        m_extraByteLen += Dimension::size(dim.m_dimType.m_type);
        log()->get(LogLevel::Info) << getName() << ": Writing dimension " <<
            dim.m_name <<
            "(" << Dimension::interpretationName(dim.m_dimType.m_type) <<
            ") " << " to LAS extra bytes." << std::endl;
    }
}


// Capture user-specified VLRs
void LasWriter::collectUserVLRs()
{

    for (const auto& v : m_userVLRs)
    {
        uint16_t recordId(1);
        std::string userId("");
        std::string description("");
        std::string b64data("");
        std::string user("");
        if (! v.isMember("user_id"))
            throw pdal_error("VLR must contain a 'user_id'!");
        userId = v["user_id"].asString();

        if (!v.isMember("data"))
            throw pdal_error("VLR must contain a base64-encoded 'data' member");
        b64data = v["data"].asString();

        if (v.isMember("record_id"))
            recordId = v["record_id"].asUInt64();

        if (v.isMember("description"))
            description = v["description"].asString();

        std::vector<uint8_t> data = Utils::base64_decode(b64data);
        addVlr(userId, recordId, description, data);

    }
}


// Get header info from options and store in map for processing with
// metadata.
void LasWriter::fillForwardList()
{
    static const StringList header = {
        "dataformat_id", "major_version", "minor_version", "filesource_id",
        "global_encoding", "project_id", "system_id", "software_id",
        "creation_doy", "creation_year"
    };

    static const StringList scale = { "scale_x", "scale_y", "scale_z" };

    static const StringList offset = { "offset_x", "offset_y", "offset_z" };

    static StringList all;
    all.insert(all.begin(), header.begin(), header.end());
    all.insert(all.begin(), scale.begin(), scale.end());
    all.insert(all.begin(), offset.begin(), offset.end());

    // Build the forward list, replacing special keywords with the proper
    // field names.
    for (auto& name : m_forwardSpec)
    {
        if (name == "all")
        {
            m_forwards.insert(all.begin(), all.end());
            m_forwardVlrs = true;
        }
        else if (name == "header")
            m_forwards.insert(header.begin(), header.end());
        else if (name == "scale")
            m_forwards.insert(scale.begin(), scale.end());
        else if (name == "offset")
            m_forwards.insert(offset.begin(), offset.end());
        else if (name == "format")
            m_forwards.insert("dataformat_id");
        else if (name == "vlr")
            m_forwardVlrs = true;
        else if (Utils::contains(all, name))
            m_forwards.insert(name);
        else
            throwError("Error in 'forward' option.  Unknown field for "
                "forwarding: '" + name + "'.");
    }
}


void LasWriter::readyTable(PointTableRef table)
{
    m_forwardMetadata = table.privateMetadata("lasforward");
    MetadataNode m = table.metadata();
    if(m_writePDALMetadata)
        setPDALVLRs(m);
    setExtraBytesVlr();
}


void LasWriter::readyFile(const std::string& filename,
    const SpatialReference& srs)
{
    std::ostream *out = Utils::createFile(filename, true);
    if (!out)
        throwError("Couldn't open file '" + filename + "' for output.");
    m_curFilename = filename;
    m_error.setFilename(filename);
    Utils::writeProgress(m_progressFd, "READYFILE", filename);
    prepOutput(out, srs);
}


void LasWriter::prepOutput(std::ostream *outStream, const SpatialReference& srs)
{
    // Use stage SRS if provided.
    m_srs = getSpatialReference().empty() ? srs : getSpatialReference();

    handleHeaderForwards(m_forwardMetadata);

    // Filling the header here gives the VLR functions below easy access to
    // the version information and so on.
    fillHeader();

    // Spatial reference can potentially change for multiple output files.
    setVlrsFromSpatialRef();
    setVlrsFromMetadata(m_forwardMetadata);


    m_summaryData.reset(new LasSummaryData());
    m_ostream = outStream;
    if (m_lasHeader.compressed())
        readyCompression();

    // Compression should cause the last of the VLRs to get filled.  We now
    // have a valid count, so fill the header again.
    fillHeader();

    // Write the header.
    OLeStream out(m_ostream);
    out << m_lasHeader;

    m_lasHeader.setVlrOffset((uint32_t)m_ostream->tellp());

    for (auto vi = m_vlrs.begin(); vi != m_vlrs.end(); ++vi)
    {
        LasVLR& vlr = *vi;
        vlr.write(out, m_lasHeader.versionEquals(1, 0) ? 0xAABB : 0);
    }

    // Write the point data start signature for version 1.0.
    if (m_lasHeader.versionEquals(1, 0))
        out << (uint16_t)0xCCDD;
    m_lasHeader.setPointOffset((uint32_t)m_ostream->tellp());
    if (m_compression == LasCompression::LasZip)
        openCompression();

    // Set the point buffer size here in case we're using the streaming
    // interface.
    m_pointBuf.resize(m_lasHeader.pointLen());

    m_error.setLog(log());
}


/// Search for metadata associated with the provided recordId and userId.
/// \param  node - Top-level node to use for metadata search.
/// \param  recordId - Record ID to match.
/// \param  userId - User ID to match.
MetadataNode LasWriter::findVlrMetadata(MetadataNode node,
    uint16_t recordId, const std::string& userId)
{
    std::string sRecordId = std::to_string(recordId);

    // Find a node whose name starts with vlr and that has child nodes
    // with the name and recordId we're looking for.
    auto pred = [sRecordId,userId](MetadataNode n)
    {
        auto recPred = [sRecordId](MetadataNode n)
        {
            return n.name() == "record_id" &&
                n.value() == sRecordId;
        };
        auto userPred = [userId](MetadataNode n)
        {
            return n.name() == "user_id" &&
                n.value() == userId;
        };
        return (Utils::startsWith(n.name(), "vlr") &&
            !n.findChild(recPred).empty() &&
            !n.findChild(userPred).empty());
    };
    return node.find(pred);
}

void LasWriter::setPDALVLRs(MetadataNode& forward)
{
    std::string json = Utils::toJSON(forward);
    if ((json.size() > LasVLR::MAX_DATA_SIZE) &&
        !m_lasHeader.versionAtLeast(1, 4))
    {
        log()->get(LogLevel::Debug) << "pdal metadata VLR too large "
            "to write in VLR for files < LAS 1.4";
    } else
    {
        std::vector<uint8_t> data(json.begin(), json.end());
        addVlr(PDAL_USER_ID, PDAL_METADATA_RECORD_ID, "PDAL metadata", data);
    }

    std::ostringstream ostr;
    PipelineWriter::writePipeline(this, ostr);
    json = ostr.str();
    if (json.size() > LasVLR::MAX_DATA_SIZE &&
        !m_lasHeader.versionAtLeast(1, 4))
    {
        log()->get(LogLevel::Debug) << "pdal pipeline VLR too large "
            "to write in VLR for files < LAS 1.4";
    } else
    {
        std::vector<uint8_t> data(json.begin(), json.end());
        addVlr(PDAL_USER_ID, PDAL_PIPELINE_RECORD_ID, "PDAL pipeline", data);
    }
}


/// Set VLRs from metadata for forwarded info.
void LasWriter::setVlrsFromMetadata(MetadataNode& forward)
{
    std::vector<uint8_t> data;

    if (!m_forwardVlrs)
        return;

    auto pred = [](MetadataNode n)
        { return Utils::startsWith(n.name(), "vlr_"); };

    MetadataNodeList nodes = forward.findChildren(pred);
    for (auto& n : nodes)
    {
        const MetadataNode& userIdNode = n.findChild("user_id");
        const MetadataNode& recordIdNode = n.findChild("record_id");
        if (recordIdNode.valid() && userIdNode.valid())
        {
            data = Utils::base64_decode(n.value());
            uint16_t recordId = (uint16_t)std::stoi(recordIdNode.value());
            addVlr(userIdNode.value(), recordId, n.description(), data);
        }
    }
}

/// Set VLRs from the active spatial reference.
/// \param  srs - Active spatial reference.
void LasWriter::setVlrsFromSpatialRef()
{
    // Delete any existing spatial ref VLRs.  This can be an issue if we're
    // using the reader to write multiple output files via a filename template.
    deleteVlr(TRANSFORM_USER_ID, GEOTIFF_DIRECTORY_RECORD_ID);
    deleteVlr(TRANSFORM_USER_ID, GEOTIFF_DOUBLES_RECORD_ID);
    deleteVlr(TRANSFORM_USER_ID, GEOTIFF_ASCII_RECORD_ID);
    deleteVlr(TRANSFORM_USER_ID, WKT_RECORD_ID);
    deleteVlr(LIBLAS_USER_ID, WKT_RECORD_ID);

    if (m_lasHeader.versionAtLeast(1, 4))
        addWktVlr();
    else
        addGeotiffVlrs();
}

void LasWriter::addGeotiffVlrs()
{
    if (m_srs.empty())
        return;

    try
    {
        GeotiffTags tags(m_srs);

        if (tags.directoryData().empty())
            throwError("Invalid spatial reference for writing GeoTiff VLR.");

        addVlr(TRANSFORM_USER_ID, GEOTIFF_DIRECTORY_RECORD_ID,
                "GeoTiff GeoKeyDirectoryTag", tags.directoryData());
        addVlr(TRANSFORM_USER_ID, GEOTIFF_DOUBLES_RECORD_ID,
                "GeoTiff GeoDoubleParamsTag", tags.doublesData());
        addVlr(TRANSFORM_USER_ID, GEOTIFF_ASCII_RECORD_ID,
                "GeoTiff GeoAsciiParamsTag", tags.asciiData());
    }
    catch (GeotiffTags::error& err)
    {
        throwError(err.what());
    }
}


/// Add a Well-known Text VLR associated with the spatial reference.
/// \return  Whether the VLR was added.
bool LasWriter::addWktVlr()
{
    std::string wkt = m_srs.getWKT();
    if (wkt.empty())
        return false;

    std::vector<uint8_t> wktBytes(wkt.begin(), wkt.end());
    // This tacks a NULL to the end of the data, which is required by the spec.
    wktBytes.resize(wktBytes.size() + 1, 0);
    addVlr(TRANSFORM_USER_ID, WKT_RECORD_ID, "OGC Transformation Record",
        wktBytes);

    // The data in the vector gets moved to the VLR, so we have to recreate it.
    std::vector<uint8_t> wktBytes2(wkt.begin(), wkt.end());
    wktBytes2.resize(wktBytes2.size() + 1, 0);
    addVlr(LIBLAS_USER_ID, WKT_RECORD_ID,
        "OGR variant of OpenGIS WKT SRS", wktBytes2);
    return true;
}


void LasWriter::setExtraBytesVlr()
{
    if (m_extraDims.empty())
        return;

    std::vector<uint8_t> ebBytes;
    for (auto& dim : m_extraDims)
    {
        ExtraBytesIf eb(dim.m_name, dim.m_dimType.m_type,
            Dimension::description(dim.m_dimType.m_id));
        eb.appendTo(ebBytes);
    }

    addVlr(SPEC_USER_ID, EXTRA_BYTES_RECORD_ID, "Extra Bytes Record", ebBytes);
}


/// Add a standard or variable-length VLR depending on the data size.
/// \param  userId - VLR user ID
/// \param  recordId - VLR record ID
/// \param  description - VLR description
/// \param  data - Raw VLR data
void LasWriter::addVlr(const std::string& userId, uint16_t recordId,
   const std::string& description, std::vector<uint8_t>& data)
{
    if (data.size() > LasVLR::MAX_DATA_SIZE)
    {
        if (m_lasHeader.versionAtLeast(1, 4))
        {
            ExtLasVLR evlr(userId, recordId, description, data);
            m_eVlrs.push_back(std::move(evlr));
        }
        else
            throwError("Can't write VLR with user ID/record ID = " +
                userId + "/" + std::to_string(recordId) +
                ".  The data size exceeds the maximum supported.");
    }
    else
    {
        LasVLR vlr(userId, recordId, description, data);
        m_vlrs.push_back(std::move(vlr));
    }
}

/// Delete a VLR from the vlr list.
///
void LasWriter::deleteVlr(const std::string& userId, uint16_t recordId)
{
    auto matches = [&userId, recordId](const LasVLR& vlr)
    {
        return vlr.matches(userId, recordId);
    };

    Utils::remove_if(m_vlrs, matches);
    Utils::remove_if(m_eVlrs, matches);
}


template <typename T>
void LasWriter::handleHeaderForward(const std::string& s, T& headerVal,
    const MetadataNode& base)
{
    if (Utils::contains(m_forwards, s) && !headerVal.valSet())
    {
        MetadataNode invalid = base.findChild(s + "INVALID");
        MetadataNode m = base.findChild(s);
        if (!invalid.valid() && m.valid())
            headerVal.setVal(m.value<typename T::type>());
    }
}


void LasWriter::handleHeaderForwards(MetadataNode& forward)
{
    handleHeaderForward("major_version", m_majorVersion, forward);
    handleHeaderForward("minor_version", m_minorVersion, forward);
    handleHeaderForward("dataformat_id", m_dataformatId, forward);
    handleHeaderForward("filesource_id", m_filesourceId, forward);
    handleHeaderForward("global_encoding", m_globalEncoding, forward);
    handleHeaderForward("project_id", m_projectId, forward);
    handleHeaderForward("system_id", m_systemId, forward);
    handleHeaderForward("software_id", m_softwareId, forward);
    handleHeaderForward("creation_doy", m_creationDoy, forward);
    handleHeaderForward("creation_year", m_creationYear, forward);

    handleHeaderForward("scale_x", m_scaleX, forward);
    handleHeaderForward("scale_y", m_scaleY, forward);
    handleHeaderForward("scale_z", m_scaleZ, forward);
    handleHeaderForward("offset_x", m_offsetX, forward);
    handleHeaderForward("offset_y", m_offsetY, forward);
    handleHeaderForward("offset_z", m_offsetZ, forward);

    m_scaling.m_xXform.m_scale.set(m_scaleX.val());
    m_scaling.m_yXform.m_scale.set(m_scaleY.val());
    m_scaling.m_zXform.m_scale.set(m_scaleZ.val());
    m_scaling.m_xXform.m_offset.set(m_offsetX.val());
    m_scaling.m_yXform.m_offset.set(m_offsetY.val());
    m_scaling.m_zXform.m_offset.set(m_offsetZ.val());
}

/// Fill the LAS header with values as provided in options or forwarded
/// metadata.
void LasWriter::fillHeader()
{
    const uint16_t WKT_MASK = (1 << 4);

    try
    {
        m_lasHeader.setScaling(m_scaling);
    }
    catch (const LasHeader::error& err)
    {
        throwError(err.what());
    }
    m_lasHeader.setVlrCount(m_vlrs.size());
    m_lasHeader.setEVlrCount(m_eVlrs.size());

    m_lasHeader.setPointFormat(m_dataformatId.val());
    m_lasHeader.setPointLen(m_lasHeader.basePointLen() + m_extraByteLen);
    m_lasHeader.setVersionMinor(m_minorVersion.val());
    m_lasHeader.setCreationYear(m_creationYear.val());
    m_lasHeader.setCreationDOY(m_creationDoy.val());
    m_lasHeader.setSoftwareId(m_softwareId.val());
    m_lasHeader.setSystemId(m_systemId.val());
    m_lasHeader.setProjectId(m_projectId.val());
    m_lasHeader.setFileSourceId(m_filesourceId.val());

    // We always write a WKT VLR for version 1.4 and later.
    uint16_t globalEncoding = m_globalEncoding.val();
    if (m_lasHeader.versionAtLeast(1, 4))
        globalEncoding |= WKT_MASK;
    m_lasHeader.setGlobalEncoding(globalEncoding);

    if (!m_lasHeader.pointFormatSupported())
        throwError("Unsupported LAS output point format: " +
            Utils::toString((int)m_lasHeader.pointFormat()) + ".");
}


void LasWriter::readyCompression()
{
    if (m_compression == LasCompression::LasZip)
        readyLasZipCompression();
    else if (m_compression == LasCompression::LazPerf)
        readyLazPerfCompression();
}


void LasWriter::handleLaszip(int result)
{
#ifdef PDAL_HAVE_LASZIP
    if (result)
    {
        char *buf;
        laszip_get_error(m_laszip, &buf);
        throwError(buf);
    }
#endif
}


void LasWriter::readyLasZipCompression()
{
#ifdef PDAL_HAVE_LASZIP
    handleLaszip(laszip_create(&m_laszip));
    handleLaszip(laszip_set_point_type_and_size(m_laszip,
        m_lasHeader.pointFormat(), m_lasHeader.pointLen()));

    std::vector<laszip_U8> vlr;
    handleLaszip(laszip_create_laszip_vlr(m_laszip, vlr));

    // A VLR has 54 header bytes that we skip in order to get to the payload.
    std::vector<laszip_U8> vlrData(vlr.begin() + 54, vlr.end());

    addVlr(LASZIP_USER_ID, LASZIP_RECORD_ID, "http://laszip.org", vlrData);
#endif
}


void LasWriter::readyLazPerfCompression()
{
#ifdef PDAL_HAVE_LAZPERF
    if (m_lasHeader.versionAtLeast(1, 4))
        throwError("Can't write version 1.4 output with LAZperf.");

    laszip::factory::record_schema schema;
    schema.push(laszip::factory::record_item::POINT10);
    if (m_lasHeader.hasTime())
        schema.push(laszip::factory::record_item::GPSTIME);
    if (m_lasHeader.hasColor())
        schema.push(laszip::factory::record_item::RGB12);
    laszip::io::laz_vlr zipvlr = laszip::io::laz_vlr::from_schema(schema);
    std::vector<uint8_t> data(zipvlr.size());
    zipvlr.extract((char *)data.data());
    addVlr(LASZIP_USER_ID, LASZIP_RECORD_ID, "http://laszip.org", data);

    m_compressor.reset(new LazPerfVlrCompressor(*m_ostream, schema,
        zipvlr.chunk_size));
#endif
}


/// Prepare the compressor to write points.
/// \param  pointFormat - Formt of points we're writing.
void LasWriter::openCompression()
{
#ifdef PDAL_HAVE_LASZIP
    handleLaszip(laszip_open_writer_stream(m_laszip, *m_ostream, true, true));
#endif
}


bool LasWriter::processOne(PointRef& point)
{
    //ABELL - Need to do something about auto offset.

    if (m_compression == LasCompression::LasZip)
    {
        if (!writeLasZipBuf(point))
            return false;
    }
    else if (m_compression == LasCompression::LazPerf)
    {
        LeInserter ostream(m_pointBuf.data(), m_pointBuf.size());
        if (!fillPointBuf(point, ostream))
            return false;
        writeLazPerfBuf(m_pointBuf.data(), m_lasHeader.pointLen(), 1);
    }
    else
    {
        LeInserter ostream(m_pointBuf.data(), m_pointBuf.size());
        if (!fillPointBuf(point, ostream))
            return false;
        m_ostream->write(m_pointBuf.data(), m_lasHeader.pointLen());
    }
    return true;
}


void LasWriter::writeView(const PointViewPtr view)
{
    Utils::writeProgress(m_progressFd, "READYVIEW",
        std::to_string(view->size()));
    m_scaling.setAutoXForm(view);

    point_count_t pointLen = m_lasHeader.pointLen();

    // Since we use the LASzip API, we can't benefit from building
    // a buffer of multiple points, so loop.
    if (m_compression == LasCompression::LasZip)
    {
        PointRef point(*view, 0);
        for (PointId idx = 0; idx < view->size(); ++idx)
        {
            point.setPointId(0);
            processOne(point);
        }
    }
    else
    {
        // Make a buffer of at most a meg.
        m_pointBuf.resize(std::min((point_count_t)1000000,
                    pointLen * view->size()));

        const PointView& viewRef(*view.get());

        point_count_t remaining = view->size();
        PointId idx = 0;
        while (remaining)
        {
            point_count_t filled = fillWriteBuf(viewRef, idx, m_pointBuf);
            idx += filled;
            remaining -= filled;

            if (m_compression == LasCompression::LazPerf)
                writeLazPerfBuf(m_pointBuf.data(), pointLen, filled);
            else
                m_ostream->write(m_pointBuf.data(), filled * pointLen);
        }
    }
    Utils::writeProgress(m_progressFd, "DONEVIEW",
        std::to_string(view->size()));
}


bool LasWriter::writeLasZipBuf(PointRef& point)
{
#ifdef PDAL_HAVE_LASZIP
    static const bool has14Format = m_lasHeader.has14Format();
    static const size_t maxReturnCount = m_lasHeader.maxReturnCount();

    // we always write the base fields
    using namespace Dimension;

    uint8_t returnNumber(1);
    uint8_t numberOfReturns(1);

    if (point.hasDim(Id::ReturnNumber))
    {
        returnNumber = point.getFieldAs<uint8_t>(Id::ReturnNumber);
        if (returnNumber < 1 || returnNumber > maxReturnCount)
            m_error.returnNumWarning(returnNumber);
    }
    if (point.hasDim(Id::NumberOfReturns))
        numberOfReturns = point.getFieldAs<uint8_t>(Id::NumberOfReturns);
    if (numberOfReturns == 0)
        m_error.numReturnsWarning(0);
    if (numberOfReturns > maxReturnCount)
    {
        if (m_discardHighReturnNumbers)
        {
            // If this return number is too high, pitch the point.
            if (returnNumber > maxReturnCount)
                return false;
            numberOfReturns = maxReturnCount;
        }
        else
            m_error.numReturnsWarning(numberOfReturns);
<<<<<<< HEAD
    }

    auto converter = [this](double d, Dimension::Id dim) -> int32_t
    {
        int32_t i(0);

        if (!Utils::numericCast(d, i))
            throwError("Unable to convert scaled value (" +
                Utils::toString(d) + ") to "
                "int32 for dimension '" + Dimension::name(dim) +
                "' when writing LAS/LAZ file " + m_curFilename + ".");
        return i;
    };

    double xOrig = point.getFieldAs<double>(Id::X);
    double yOrig = point.getFieldAs<double>(Id::Y);
    double zOrig = point.getFieldAs<double>(Id::Z);
    double x = m_scaling.m_xXform.toScaled(xOrig);
    double y = m_scaling.m_yXform.toScaled(yOrig);
    double z = m_scaling.m_zXform.toScaled(zOrig);

    laszip_point_struct p;
    p.X = converter(x, Id::X);
    p.Y = converter(y, Id::Y);
    p.Z = converter(z, Id::Z);
    p.intensity = point.getFieldAs<uint16_t>(Id::Intensity);

    uint8_t scanChannel = point.getFieldAs<uint8_t>(Id::ScanChannel);
    uint8_t scanDirectionFlag =
        point.getFieldAs<uint8_t>(Id::ScanDirectionFlag);
    uint8_t edgeOfFlightLine =
        point.getFieldAs<uint8_t>(Id::EdgeOfFlightLine);
    p.scan_direction_flag = scanDirectionFlag;
    p.edge_of_flight_line = edgeOfFlightLine;

    if (has14Format)
    {
        p.extended_return_number = returnNumber;
        p.extended_number_of_returns = numberOfReturns;
        p.extended_classification_flags =
            point.getFieldAs<uint8_t>(Id::ClassFlags);
        p.extended_scanner_channel = scanChannel;
        p.extended_scan_angle =
            point.getFieldAs<float>(Id::ScanAngleRank) / .006;
    }
=======
    }

    auto converter = [this](double d, Dimension::Id dim) -> int32_t
    {
        int32_t i(0);

        if (!Utils::numericCast(d, i))
            throwError("Unable to convert scaled value (" +
                Utils::toString(d) + ") to "
                "int32 for dimension '" + Dimension::name(dim) +
                "' when writing LAS/LAZ file " + m_curFilename + ".");
        return i;
    };

    double xOrig = point.getFieldAs<double>(Id::X);
    double yOrig = point.getFieldAs<double>(Id::Y);
    double zOrig = point.getFieldAs<double>(Id::Z);
    double x = m_scaling.m_xXform.toScaled(xOrig);
    double y = m_scaling.m_yXform.toScaled(yOrig);
    double z = m_scaling.m_zXform.toScaled(zOrig);

    laszip_point_struct p;
    p.X = converter(x, Id::X);
    p.Y = converter(y, Id::Y);
    p.Z = converter(z, Id::Z);
    p.intensity = point.getFieldAs<uint16_t>(Id::Intensity);

    uint8_t scanChannel = point.getFieldAs<uint8_t>(Id::ScanChannel);
    uint8_t scanDirectionFlag =
        point.getFieldAs<uint8_t>(Id::ScanDirectionFlag);
    uint8_t edgeOfFlightLine =
        point.getFieldAs<uint8_t>(Id::EdgeOfFlightLine);
    p.scan_direction_flag = scanDirectionFlag;
    p.edge_of_flight_line = edgeOfFlightLine;

    if (has14Format)
    {
        p.extended_return_number = returnNumber;
        p.extended_number_of_returns = numberOfReturns;
        p.extended_classification_flags =
            point.getFieldAs<uint8_t>(Id::ClassFlags);
        p.extended_scanner_channel = scanChannel;
        p.extended_scan_angle =
            point.getFieldAs<float>(Id::ScanAngleRank) / .006;
    }
>>>>>>> da08a8c4
    else
    {
        p.return_number = returnNumber;
        p.number_of_returns = numberOfReturns;
        p.classification = point.getFieldAs<uint8_t>(Id::Classification);
        p.scan_angle_rank = point.getFieldAs<int8_t>(Id::ScanAngleRank);
    }
    p.user_data = point.getFieldAs<uint8_t>(Id::UserData);

    p.point_source_ID = point.getFieldAs<uint16_t>(Id::PointSourceId);

    if (m_lasHeader.hasTime())
        p.gps_time = point.getFieldAs<double>(Id::GpsTime);

    if (m_lasHeader.hasColor())
    {
        p.rgb[0] = point.getFieldAs<uint16_t>(Id::Red);
        p.rgb[1] = point.getFieldAs<uint16_t>(Id::Green);
        p.rgb[2] = point.getFieldAs<uint16_t>(Id::Blue);
    }

    if (m_lasHeader.hasInfrared())
        p.rgb[3] = point.getFieldAs<uint16_t>(Id::Infrared);

    if (m_extraDims.size())
    {
        LeInserter ostream(m_pointBuf.data(), m_pointBuf.size());
        Everything e;
        for (auto& dim : m_extraDims)
        {
            point.getField((char *)&e, dim.m_dimType.m_id,
                dim.m_dimType.m_type);
            Utils::insertDim(ostream, dim.m_dimType.m_type, e);
        }
        assert(m_extraByteLen == ostream.position());
    }
    p.extra_bytes = (laszip_U8 *)m_pointBuf.data();
    p.num_extra_bytes = m_extraByteLen;

    m_summaryData->addPoint(xOrig, yOrig, zOrig, returnNumber);

    handleLaszip(laszip_set_point(m_laszip, &p));
    handleLaszip(laszip_write_point(m_laszip));
#endif
    return true;
}


void LasWriter::writeLazPerfBuf(char *pos, size_t pointLen,
    point_count_t numPts)
{
#ifdef PDAL_HAVE_LAZPERF
    for (point_count_t i = 0; i < numPts; i++)
    {
        m_compressor->compress(pos);
        pos += pointLen;
    }
#endif
}


bool LasWriter::fillPointBuf(PointRef& point, LeInserter& ostream)
{
    bool has14Format = m_lasHeader.has14Format();
    static const size_t maxReturnCount = m_lasHeader.maxReturnCount();

    // we always write the base fields
    using namespace Dimension;

    uint8_t returnNumber(1);
    uint8_t numberOfReturns(1);
    if (point.hasDim(Id::ReturnNumber))
    {
        returnNumber = point.getFieldAs<uint8_t>(Id::ReturnNumber);
        if (returnNumber < 1 || returnNumber > maxReturnCount)
            m_error.returnNumWarning(returnNumber);
    }
    if (point.hasDim(Id::NumberOfReturns))
        numberOfReturns = point.getFieldAs<uint8_t>(Id::NumberOfReturns);
    if (numberOfReturns == 0)
        m_error.numReturnsWarning(0);
    if (numberOfReturns > maxReturnCount)
    {
        if (m_discardHighReturnNumbers)
        {
            // If this return number is too high, pitch the point.
            if (returnNumber > maxReturnCount)
                return false;
            numberOfReturns = maxReturnCount;
        }
        else
            m_error.numReturnsWarning(numberOfReturns);
    }

    auto converter = [this](double d, Dimension::Id dim) -> int32_t
    {
        int32_t i(0);

        if (!Utils::numericCast(d, i))
            throwError("Unable to convert scaled value (" +
                Utils::toString(d) + ") to "
                "int32 for dimension '" + Dimension::name(dim) +
                "' when writing LAS/LAZ file " + m_curFilename + ".");
        return i;
    };

    double xOrig = point.getFieldAs<double>(Id::X);
    double yOrig = point.getFieldAs<double>(Id::Y);
    double zOrig = point.getFieldAs<double>(Id::Z);
    double x = m_scaling.m_xXform.toScaled(xOrig);
    double y = m_scaling.m_yXform.toScaled(yOrig);
    double z = m_scaling.m_zXform.toScaled(zOrig);

    ostream << converter(x, Id::X);
    ostream << converter(y, Id::Y);
    ostream << converter(z, Id::Z);

    ostream << point.getFieldAs<uint16_t>(Id::Intensity);

    uint8_t scanChannel = point.getFieldAs<uint8_t>(Id::ScanChannel);
    uint8_t scanDirectionFlag =
        point.getFieldAs<uint8_t>(Id::ScanDirectionFlag);
    uint8_t edgeOfFlightLine =
        point.getFieldAs<uint8_t>(Id::EdgeOfFlightLine);

    if (has14Format)
    {
        uint8_t bits = returnNumber | (numberOfReturns << 4);
        ostream << bits;

        uint8_t classFlags = point.getFieldAs<uint8_t>(Id::ClassFlags);
        bits = (classFlags & 0x0F) |
            ((scanChannel & 0x03) << 4) |
            ((scanDirectionFlag & 0x01) << 6) |
            ((edgeOfFlightLine & 0x01) << 7);
        ostream << bits;
    }
    else
    {
        uint8_t bits = returnNumber | (numberOfReturns << 3) |
            (scanDirectionFlag << 6) | (edgeOfFlightLine << 7);
        ostream << bits;
    }

    ostream << point.getFieldAs<uint8_t>(Id::Classification);

    uint8_t userData = point.getFieldAs<uint8_t>(Id::UserData);
    if (has14Format)
    {
         int16_t scanAngleRank =
             point.getFieldAs<float>(Id::ScanAngleRank) / .006;
         ostream << userData << scanAngleRank;
    }
    else
    {
        int8_t scanAngleRank = point.getFieldAs<int8_t>(Id::ScanAngleRank);
        ostream << scanAngleRank << userData;
    }

    ostream << point.getFieldAs<uint16_t>(Id::PointSourceId);

    if (m_lasHeader.hasTime())
        ostream << point.getFieldAs<double>(Id::GpsTime);

    if (m_lasHeader.hasColor())
    {
        ostream << point.getFieldAs<uint16_t>(Id::Red);
        ostream << point.getFieldAs<uint16_t>(Id::Green);
        ostream << point.getFieldAs<uint16_t>(Id::Blue);
    }

    if (m_lasHeader.hasInfrared())
        ostream << point.getFieldAs<uint16_t>(Id::Infrared);

    Everything e;
    for (auto& dim : m_extraDims)
    {
        point.getField((char *)&e, dim.m_dimType.m_id, dim.m_dimType.m_type);
        Utils::insertDim(ostream, dim.m_dimType.m_type, e);
    }

    m_summaryData->addPoint(xOrig, yOrig, zOrig, returnNumber);
    return true;
}


point_count_t LasWriter::fillWriteBuf(const PointView& view,
    PointId startId, std::vector<char>& buf)
{
    point_count_t blocksize = buf.size() / m_lasHeader.pointLen();
    blocksize = std::min(blocksize, view.size() - startId);
    PointId lastId = startId + blocksize;

    LeInserter ostream(buf.data(), buf.size());
    PointRef point = (const_cast<PointView&>(view)).point(0);
    for (PointId idx = startId; idx < lastId; idx++)
    {
        point.setPointId(idx);
        fillPointBuf(point, ostream);
    }
    return blocksize;
}


void LasWriter::doneFile()
{
    finishOutput();
    Utils::writeProgress(m_progressFd, "DONEFILE", m_curFilename);
    getMetadata().addList("filename", m_curFilename);
    delete m_ostream;
    m_ostream = NULL;
}


void LasWriter::finishOutput()
{
    if (m_compression == LasCompression::LasZip)
        finishLasZipOutput();
    else if (m_compression == LasCompression::LazPerf)
        finishLazPerfOutput();

    log()->get(LogLevel::Debug) << "Wrote " <<
        m_summaryData->getTotalNumPoints() <<
        " points to the LAS file" << std::endl;

    OLeStream out(m_ostream);

    // addVlr prevents any eVlrs from being added before version 1.4.
    for (auto vi = m_eVlrs.begin(); vi != m_eVlrs.end(); ++vi)
    {
        ExtLasVLR evlr = *vi;
        out << evlr;
    }

    // Reset the offset/scale since it may have been auto-computed
    try
    {
        m_lasHeader.setScaling(m_scaling);
    }
    catch (const LasHeader::error& err)
    {
        throwError(err.what());
    }

    // The summary is calculated as points are written.
    try
    {
        m_lasHeader.setSummary(*m_summaryData);
    }
    catch (const LasHeader::error& err)
    {
        throwError(err.what());
    }

    out.seek(0);
    out << m_lasHeader;
    out.seek(m_lasHeader.pointOffset());

    m_ostream->flush();
}


void LasWriter::finishLasZipOutput()
{
#ifdef PDAL_HAVE_LASZIP
    handleLaszip(laszip_close_writer(m_laszip));
    handleLaszip(laszip_destroy(m_laszip));
#endif
}


void LasWriter::finishLazPerfOutput()
{
#ifdef PDAL_HAVE_LAZPERF
    m_compressor->done();
#endif
}

} // namespace pdal<|MERGE_RESOLUTION|>--- conflicted
+++ resolved
@@ -34,11 +34,6 @@
 
 #include "LasWriter.hpp"
 
-<<<<<<< HEAD
-#include <iostream>
-#include <vector>
-=======
->>>>>>> da08a8c4
 #include <climits>
 #include <iostream>
 #include <vector>
@@ -677,11 +672,13 @@
     handleLaszip(laszip_set_point_type_and_size(m_laszip,
         m_lasHeader.pointFormat(), m_lasHeader.pointLen()));
 
-    std::vector<laszip_U8> vlr;
-    handleLaszip(laszip_create_laszip_vlr(m_laszip, vlr));
+    laszip_U8* data;
+    size_t size;
+//    std::vector<laszip_U8> vlr;
+    handleLaszip(laszip_create_laszip_vlr(m_laszip, data, size));
 
     // A VLR has 54 header bytes that we skip in order to get to the payload.
-    std::vector<laszip_U8> vlrData(vlr.begin() + 54, vlr.end());
+    std::vector<laszip_U8> vlrData(data + 54, data + size);
 
     addVlr(LASZIP_USER_ID, LASZIP_RECORD_ID, "http://laszip.org", vlrData);
 #endif
@@ -827,7 +824,6 @@
         }
         else
             m_error.numReturnsWarning(numberOfReturns);
-<<<<<<< HEAD
     }
 
     auto converter = [this](double d, Dimension::Id dim) -> int32_t
@@ -873,53 +869,6 @@
         p.extended_scan_angle =
             point.getFieldAs<float>(Id::ScanAngleRank) / .006;
     }
-=======
-    }
-
-    auto converter = [this](double d, Dimension::Id dim) -> int32_t
-    {
-        int32_t i(0);
-
-        if (!Utils::numericCast(d, i))
-            throwError("Unable to convert scaled value (" +
-                Utils::toString(d) + ") to "
-                "int32 for dimension '" + Dimension::name(dim) +
-                "' when writing LAS/LAZ file " + m_curFilename + ".");
-        return i;
-    };
-
-    double xOrig = point.getFieldAs<double>(Id::X);
-    double yOrig = point.getFieldAs<double>(Id::Y);
-    double zOrig = point.getFieldAs<double>(Id::Z);
-    double x = m_scaling.m_xXform.toScaled(xOrig);
-    double y = m_scaling.m_yXform.toScaled(yOrig);
-    double z = m_scaling.m_zXform.toScaled(zOrig);
-
-    laszip_point_struct p;
-    p.X = converter(x, Id::X);
-    p.Y = converter(y, Id::Y);
-    p.Z = converter(z, Id::Z);
-    p.intensity = point.getFieldAs<uint16_t>(Id::Intensity);
-
-    uint8_t scanChannel = point.getFieldAs<uint8_t>(Id::ScanChannel);
-    uint8_t scanDirectionFlag =
-        point.getFieldAs<uint8_t>(Id::ScanDirectionFlag);
-    uint8_t edgeOfFlightLine =
-        point.getFieldAs<uint8_t>(Id::EdgeOfFlightLine);
-    p.scan_direction_flag = scanDirectionFlag;
-    p.edge_of_flight_line = edgeOfFlightLine;
-
-    if (has14Format)
-    {
-        p.extended_return_number = returnNumber;
-        p.extended_number_of_returns = numberOfReturns;
-        p.extended_classification_flags =
-            point.getFieldAs<uint8_t>(Id::ClassFlags);
-        p.extended_scanner_channel = scanChannel;
-        p.extended_scan_angle =
-            point.getFieldAs<float>(Id::ScanAngleRank) / .006;
-    }
->>>>>>> da08a8c4
     else
     {
         p.return_number = returnNumber;
